{
  "name": "gatsby-example-using-styled-components",
  "private": true,
  "description": "Gatsby example site using the styled components plugin",
  "version": "1.0.0",
  "author": "Kyle Mathews <mathews.kyle@gmail.com>",
  "dependencies": {
<<<<<<< HEAD
    "gatsby": "latest",
    "gatsby-plugin-google-analytics": "latest",
    "gatsby-plugin-offline": "latest",
    "gatsby-plugin-styled-components": "latest",
    "lodash": "^4.16.4",
    "react-typography": "^0.15.0",
    "slash": "^1.0.0",
    "styled-components": "^2.2.3",
    "typography": "^0.15.8",
    "typography-breakpoint-constants": "^0.14.0"
=======
    "babel-plugin-styled-components": "^1.5.1",
    "gatsby": "1.9.242",
    "gatsby-link": "1.6.39",
    "gatsby-plugin-google-analytics": "1.0.25",
    "gatsby-plugin-offline": "1.0.15",
    "gatsby-plugin-styled-components": "2.0.10",
    "lodash": "^4.17.5",
    "react-typography": "^0.16.13",
    "slash": "^2.0.0",
    "styled-components": "^3.2.3",
    "typography": "^0.16.6",
    "typography-breakpoint-constants": "^0.15.10"
>>>>>>> f7ed4a13
  },
  "keywords": [
    "gatsby"
  ],
  "license": "MIT",
  "main": "n/a",
  "scripts": {
    "develop": "gatsby develop",
    "build": "gatsby build"
  }
}<|MERGE_RESOLUTION|>--- conflicted
+++ resolved
@@ -5,7 +5,6 @@
   "version": "1.0.0",
   "author": "Kyle Mathews <mathews.kyle@gmail.com>",
   "dependencies": {
-<<<<<<< HEAD
     "gatsby": "latest",
     "gatsby-plugin-google-analytics": "latest",
     "gatsby-plugin-offline": "latest",
@@ -16,20 +15,6 @@
     "styled-components": "^2.2.3",
     "typography": "^0.15.8",
     "typography-breakpoint-constants": "^0.14.0"
-=======
-    "babel-plugin-styled-components": "^1.5.1",
-    "gatsby": "1.9.242",
-    "gatsby-link": "1.6.39",
-    "gatsby-plugin-google-analytics": "1.0.25",
-    "gatsby-plugin-offline": "1.0.15",
-    "gatsby-plugin-styled-components": "2.0.10",
-    "lodash": "^4.17.5",
-    "react-typography": "^0.16.13",
-    "slash": "^2.0.0",
-    "styled-components": "^3.2.3",
-    "typography": "^0.16.6",
-    "typography-breakpoint-constants": "^0.15.10"
->>>>>>> f7ed4a13
   },
   "keywords": [
     "gatsby"
