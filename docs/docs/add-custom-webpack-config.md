---
title: "Add custom webpack config"
---

_Before creating custom webpack configuration, check to see if there's a Gatsby
plugin already built that handles your use case in the [plugins section](/docs/plugins/).
If there's not yet one and your use case is a general one, we highly encourage
you to contribute back your plugin to the Gatsby repo so it's available to
others (including your future self 😀)._

To add custom webpack configurations, create (if there's not one already)
a `gatsby-node.js` file in your root directory.  Inside this file, export a function called `modifyWebpackConfig`.

<<<<<<< HEAD
When Gatsby creates its webpack config, this function will be called allowing you to update the default
webpack config.
=======
When Gatsby creates its webpack config, this function will be called allowing you to modify the default
webpack config using [webpack-configurator](https://github.com/lewie9021/webpack-configurator).
>>>>>>> 8d41f7ac

Gatsby does multiple webpack builds with somewhat different configuration. We
call each build type a "stage". The following stages exist:

1. develop: when running the `gatsby develop` command. Has configuration for hot reloading and CSS injection into page
2. develop-html: same as develop but without react-hmre in the babel config for rendering the HTML component.
3. build-css: production build of CSS
4. build-html: production build static HTML pages
5. build-javascript: production JavaScript build. Creates route bundles as well as a `commons` and `app bundle`.

Check [webpack.config.js](https://github.com/gatsbyjs/gatsby/blob/master/packages/gatsby/src/utils/webpack.config.js) for the source.

There are many plugins in the Gatsby repo using this API to look to for examples e.g. [Sass](/packages/gatsby-plugin-sass/), [Typescript](/packages/gatsby-plugin-typescript/), [Glamor](/packages/gatsby-plugin-glamor/), and many more!


## Example

Here is an example adding an additional global variable via the `DefinePlugin` and
the `less-loader`

```js
exports.modifyWebpackConfig = ({ stage, rules, loaders, plugins, boundActionCreators }) => {

  boundActionCreators.setWebpackConfig({
    module: {
      rules: [
        {
          test: /\.less$/,
          // We don't need to add the matching ExtractText plugin
          // because gatsby already includes it and makes sure its only
          // run at the appropriate stages, e.g. not in development
          use: plugins.extractText.extract({
            fallback: loaders.style,
            use: [
              loaders.css({ importLoaders: 1 }),
              // the postcss loader comes with some nice defaults
              // including autoprefixer for our configured browsers
              loaders.postcss(),
              `less-loader`
            ],
          }),
        }
      ]
    },
    plugins: [
      plugins.define({
        __DEVELOPMENT__: stage === `develop` || stage === `develop-html`
      })
    ]
  })

};
```<|MERGE_RESOLUTION|>--- conflicted
+++ resolved
@@ -11,13 +11,8 @@
 To add custom webpack configurations, create (if there's not one already)
 a `gatsby-node.js` file in your root directory.  Inside this file, export a function called `modifyWebpackConfig`.
 
-<<<<<<< HEAD
 When Gatsby creates its webpack config, this function will be called allowing you to update the default
 webpack config.
-=======
-When Gatsby creates its webpack config, this function will be called allowing you to modify the default
-webpack config using [webpack-configurator](https://github.com/lewie9021/webpack-configurator).
->>>>>>> 8d41f7ac
 
 Gatsby does multiple webpack builds with somewhat different configuration. We
 call each build type a "stage". The following stages exist:
