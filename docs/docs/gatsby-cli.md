---
title: Commands (Gatsby CLI)
---

# gatsby-cli

The Gatsby command line tool (CLI) is the main entry point for getting up and running with a Gatsby application and for using functionality including like running a development server and building out your Gatsby application for deployment.

_We provide similar documentation available with the gatsby-cli [README](https://github.com/gatsbyjs/gatsby/blob/master/packages/gatsby-cli/README.md)._

## Note on globally installed executables

The Gatsby CLI (`gatsby-cli`) is packaged as an executable that can be used globally--in fact, this was previously how we recommended using the CLI.

However, global installs of the Gatsby CLI can sometimes lead to subtle bugs in behavior and functionality if the version of the globally installed executable does not match the version of Gatsby in your application. To avoid this, we highly recommend using the `package.json` script variant of these commands, typically exposed _for you_ with most [starters](/docs/starters/).

For example, if we want to make the [`gatsby develop`](#develop) command available in our application, we would open up `package.json` and add a script like so:

```json:title=package.json
{
  "scripts": {
    "develop": "gatsby develop"
  }
}
```

Now we have the `develop` script available to be used which will use our package's version of Gatsby, rather than a globally installed version. It can be run by using the name of the script, e.g. `npm run develop` in this case. Feel free to [read more about NPM scripts](https://docs.npmjs.com/misc/scripts) if you're interested!

## How to use

The Gatsby CLI is available via [npm](https://www.npmjs.com/) and should be installed globally by running `npm install -g gatsby-cli` to use it locally.

Run `gatsby --help` for full help.

### `new`

`gatsby new gatsby-site`

See the [Gatsby starters docs](/docs/starters/)
for a comprehensive list of starters to get started with Gatsby.

### `develop`

Once you've installed a Gatsby site, go to the root directory of your project and start the development server:

`gatsby develop`

#### Options

|     Option      | Description                                          |
| :-------------: | ---------------------------------------------------- |
| `-H`, `--host`  | Set host. Defaults to localhost                      |
| `-p`, `--port`  | Set port. Defaults to 8000                           |
| `-o`, `--open`  | Open the site in your (default) browser for you      |
| `-S`, `--https` | Use HTTPS                                            |
|  `--build-dir`  | Set the build directory location. Defaults to public |
|  `--cache-dir`  | Set the cache directory location. Defaults to .cache |

Follow the [Local HTTPS guide](/docs/local-https/)
to find out how you can set up an HTTPS development server using Gatsby.

### `build`

At the root of a Gatsby site, compile your application and make it ready for deployment:

`gatsby build`

#### Options

<<<<<<< HEAD
|            Option            | Description                                                                         |
| :--------------------------: | ----------------------------------------------------------------------------------- |
|       `--prefix-paths`       | Build site with link paths prefixed (set pathPrefix in your config)                 |
|        `--no-uglify`         | Build site without uglifying JS bundles (for debugging)                             |
| `--open-tracing-config-file` | Tracer configuration file (open tracing compatible). See /docs/performance-tracing/ |
|        `--build-dir`         | Set the build directory location. Defaults to public                                |
|        `--cache-dir`         | Set the cache directory location. Defaults to .cache                                |
=======
|            Option            | Description                                                                                                |
| :--------------------------: | ---------------------------------------------------------------------------------------------------------- |
|       `--prefix-paths`       | Build site with link paths prefixed (set pathPrefix in your config)                                        |
|        `--no-uglify`         | Build site without uglifying JS bundles (for debugging)                                                    |
| `--open-tracing-config-file` | Tracer configuration file (open tracing compatible). See [Performance Tracing](/docs/performance-tracing/) |
>>>>>>> f34e95fe

### `serve`

At the root of a Gatsby site, serve the production build of your site for testing:

`gatsby serve`

#### Options

|      Option      | Description                                                                              |
| :--------------: | ---------------------------------------------------------------------------------------- |
|  `-H`, `--host`  | Set host. Defaults to localhost                                                          |
|  `-p`, `--port`  | Set port. Defaults to 9000                                                               |
|  `-o`, `--open`  | Open the site in your (default) browser for you                                          |
| `--prefix-paths` | Serve site with link paths prefixed (if built with pathPrefix in your gatsby-config.js). |
|  `--build-dir`   | Set the build directory location. Defaults to public                                     |
|  `--cache-dir`   | Set the cache directory location. Defaults to .cache                                     |

### `info`

At the root of a Gatsby site, get helpful environment information which will be required when reporting a bug:

`gatsby info`

#### Options

|       Option        | Description                                             |
| :-----------------: | ------------------------------------------------------- |
| `-C`, `--clipboard` | Automagically copy environment information to clipboard |

### `clean`

At the root of a Gatsby site, wipe out the cache (`.cache` folder) and public directories:

`gatsby clean`

This is useful as a last resort when your local project seems to have issues or content does not seem to be refreshing. Issues this may fix commonly include:

- Stale data, e.g. this file/resource/etc. isn't appearing
- GraphQL error, e.g. this GraphQL resource should be present but is not
- Dependency issues, e.g. invalid version, cryptic errors in console, etc.
- Plugin issues, e.g. developing a local plugin and changes don't seem to be taking effect

### Repl

Get a Node.js REPL (interactive shell) with context of your Gatsby environment:

`gatsby repl`

Gatsby will prompt you to type in commands and explore. When it shows this: `gatsby >`

You can type in a command, such as one of these:

`babelrc`

`components`

`dataPaths`

`getNodes()`

`nodes`

`pages`

`schema`

`siteConfig`

`staticQueries`

When combined with the [GraphQL explorer](/docs/introducing-graphiql/), these REPL commands could be very helpful for understanding your Gatsby site's data.

<!-- TODO: add repl documentation link when ready --><|MERGE_RESOLUTION|>--- conflicted
+++ resolved
@@ -67,21 +67,13 @@
 
 #### Options
 
-<<<<<<< HEAD
-|            Option            | Description                                                                         |
-| :--------------------------: | ----------------------------------------------------------------------------------- |
-|       `--prefix-paths`       | Build site with link paths prefixed (set pathPrefix in your config)                 |
-|        `--no-uglify`         | Build site without uglifying JS bundles (for debugging)                             |
-| `--open-tracing-config-file` | Tracer configuration file (open tracing compatible). See /docs/performance-tracing/ |
-|        `--build-dir`         | Set the build directory location. Defaults to public                                |
-|        `--cache-dir`         | Set the cache directory location. Defaults to .cache                                |
-=======
 |            Option            | Description                                                                                                |
 | :--------------------------: | ---------------------------------------------------------------------------------------------------------- |
 |       `--prefix-paths`       | Build site with link paths prefixed (set pathPrefix in your config)                                        |
 |        `--no-uglify`         | Build site without uglifying JS bundles (for debugging)                                                    |
 | `--open-tracing-config-file` | Tracer configuration file (open tracing compatible). See [Performance Tracing](/docs/performance-tracing/) |
->>>>>>> f34e95fe
+|        `--build-dir`         | Set the build directory location. Defaults to public                                                       |
+|        `--cache-dir`         | Set the cache directory location. Defaults to .cache                                                       |
 
 ### `serve`
 
