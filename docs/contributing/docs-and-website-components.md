--- conflicted
+++ resolved
@@ -9,13 +9,7 @@
 import { itemListContributing } from "../../www/src/utils/sidebar/item-list"
 import TableOfContents from "../../www/src/components/docs-table-of-contents"
 
-<<<<<<< HEAD
-The Gatsbyjs.org site has a handful of components that have already been developed to facilitate writing new content for the blog and the docs. There are also components that are good to be aware that help organize and lay out content in various pages.
-=======
-<div onClick={console.log({ itemListContributing, props })} />
-
 The Gatsbyjs.org site has a handful of components that have been developed to facilitate writing new content for the blog and the docs. There are also components that help organize and lay out content in various pages across the website.
->>>>>>> 3bf1430d
 
 This guide lists what components are available and explains how to use them. You can also refer to the [code for this page on GitHub](https://github.com/gatsbyjs/gatsby/blob/master/docs/contributing/docs-and-website-components.md) to see to how each component can be used, because they are all embedded here!
 
