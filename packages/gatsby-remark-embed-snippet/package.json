{
  "name": "gatsby-remark-embed-snippet",
  "description": "Gatsby plugin to embed formatted code snippets within markdown",
<<<<<<< HEAD
  "version": "1.0.10-0",
=======
  "version": "1.0.11",
>>>>>>> 0649a0e8
  "author": "Brian Vaughn <brian.david.vaughn@gmail.com>",
  "bugs": {
    "url": "https://github.com/gatsbyjs/gatsby/issues"
  },
  "dependencies": {
<<<<<<< HEAD
    "@babel/runtime": "^7.0.0-beta.38",
    "gatsby-remark-prismjs": "^1.2.16-0",
=======
    "babel-runtime": "^6.26.0",
    "gatsby-remark-prismjs": "^1.2.17",
>>>>>>> 0649a0e8
    "normalize-path": "^2.1.1",
    "parse-numeric-range": "^0.0.2",
    "unist-util-map": "^1.0.3"
  },
  "devDependencies": {
    "@babel/cli": "^7.0.0-beta.38",
    "@babel/core": "^7.0.0-beta.38",
    "cross-env": "^5.0.5"
  },
  "homepage": "https://github.com/gatsbyjs/gatsby/tree/master/packages/gatsby-remark-embed-snippet#readme",
  "keywords": [
    "gatsby",
    "gatsby-plugin",
    "prism",
    "remark"
  ],
  "license": "MIT",
  "main": "index.js",
<<<<<<< HEAD
  "repository": {
    "type": "git",
    "url": "https://github.com/gatsbyjs/gatsby.git"
  },
=======
  "repository": "https://github.com/gatsbyjs/gatsby/tree/master/packages/gatsby-remark-embed-snippet",
>>>>>>> 0649a0e8
  "scripts": {
    "build": "babel src --out-dir . --ignore __tests__",
    "prepublish": "cross-env NODE_ENV=production npm run build",
    "watch": "babel -w src --out-dir . --ignore __tests__"
  }
}<|MERGE_RESOLUTION|>--- conflicted
+++ resolved
@@ -1,23 +1,14 @@
 {
   "name": "gatsby-remark-embed-snippet",
   "description": "Gatsby plugin to embed formatted code snippets within markdown",
-<<<<<<< HEAD
   "version": "1.0.10-0",
-=======
-  "version": "1.0.11",
->>>>>>> 0649a0e8
   "author": "Brian Vaughn <brian.david.vaughn@gmail.com>",
   "bugs": {
     "url": "https://github.com/gatsbyjs/gatsby/issues"
   },
   "dependencies": {
-<<<<<<< HEAD
     "@babel/runtime": "^7.0.0-beta.38",
     "gatsby-remark-prismjs": "^1.2.16-0",
-=======
-    "babel-runtime": "^6.26.0",
-    "gatsby-remark-prismjs": "^1.2.17",
->>>>>>> 0649a0e8
     "normalize-path": "^2.1.1",
     "parse-numeric-range": "^0.0.2",
     "unist-util-map": "^1.0.3"
@@ -36,14 +27,7 @@
   ],
   "license": "MIT",
   "main": "index.js",
-<<<<<<< HEAD
-  "repository": {
-    "type": "git",
-    "url": "https://github.com/gatsbyjs/gatsby.git"
-  },
-=======
   "repository": "https://github.com/gatsbyjs/gatsby/tree/master/packages/gatsby-remark-embed-snippet",
->>>>>>> 0649a0e8
   "scripts": {
     "build": "babel src --out-dir . --ignore __tests__",
     "prepublish": "cross-env NODE_ENV=production npm run build",
